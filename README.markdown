--- conflicted
+++ resolved
@@ -1,152 +1,77 @@
-<<<<<<< HEAD
-# ConcurrentUnit 0.1.0
-
-Copyright 2010-2011 Jonathan Halterman - Released under the [Apache 2.0 license](http://www.apache.org/licenses/LICENSE-2.0.html).
-
-A simple concurrent JUnit test case extension.
-
-## Introduction
-
-ConcurrentUnit allows you to write test cases capable of performing concurrent assertions or waiting for expected operations across multiple threads, with failures being properly reported back to the main test thread.
-
-## Usage
-
-* Use `threadWait` or `sleep` calls to block the main test thread while waiting for worker threads to perform assertions. 
-* Use `threadAssert` calls from any thread to perform concurrent assertions. Assertion failures will result in the main thread being interrupted and the failure thrown.
-* Once expected assertions are completed, use a `resume` call to unblock the main thread.
-
-If a blocking operation times out before all expected `resume` calls occur, the test is failed with a TimeoutException.
-
-## Examples
-
-Block the main thread while waiting for an assertion in a worker thread and resume after completion:
-
-    @Test
-    public void shouldSucceed() throws Throwable {
-        new Thread(new Runnable() {
-            public void run() {
-                threadAssertTrue(true);
-                resume();
-            }
-        }).start();
-        threadWait(100);
-    }
-
-Handle a failed assertion:
-
-    @Test(expected = AssertionError.class)
-    public void shouldFail() throws Throwable {
-        new Thread(new Runnable() {
-            public void run() {
-                threadAssertTrue(false);
-            }
-        }).start();
-        threadWait(0);
-    }
-
-TimeoutException occurs if resume is not called before the wait duration is exceeded:
-
-    @Test(expected = TimeoutException.class)
-    public void sleepShouldSupportTimeouts() throws Throwable {
-        new Thread(new Runnable() {
-            public void run() {
-            }
-        }).start();
-        threadWait(1);
-    }
-
-Block the main thread while waiting for n number of resume calls:
-
-    @Test
-    public void shouldSupportMultipleResumes() throws Throwable {
-        final int resumeThreshold = 5;
-        new Thread(new Runnable() {
-            public void run() {
-                for (int i = 0; i < resumeThreshold; i++)
-                    resume();
-            }
-        }).start();
-        threadWait(500, resumeThreshold);
-    }
-
-## References
-
-Thanks to the JSR-166 TCK authors for the initial inspiration.
-
-## License
-
-ConcurrentUnit is released under the [Apache 2 license](http://www.apache.org/licenses/LICENSE-2.0.html).
-=======
-# ConcurrentUnit 0.1.0
-
-A simple concurrent JUnit test case extension.
-
-## Introduction
-
-ConcurrentUnit enables you to write test cases capable of performing assertions and verifying expected operations from multiple threads, with failures being properly reported back to the main test thread.
-
-## Usage
-
-* Extend ConcurrentTestCase
-* Use `threadWait` or `sleep` calls to block the main test thread while waiting for worker threads to perform assertions. 
-* Use `threadAssert` calls from any thread to perform concurrent assertions. Assertion failures will result in the main thread being interrupted and the failure thrown.
-* Once expected assertions are completed, use a `resume` call to unblock the main thread.
-
-If a blocking operation times out before all expected `resume` calls occur, the test is failed with a TimeoutException.
-
-## Examples
-
-Block the main thread while waiting for an assertion in a worker thread and resume after completion:
-
-    @Test
-    public void shouldSucceed() throws Throwable {
-        new Thread(new Runnable() {
-            public void run() {
-                threadAssertTrue(true);
-                resume();
-            }
-        }).start();
-        threadWait(100);
-    }
-
-Handle a failed assertion:
-
-    @Test(expected = AssertionError.class)
-    public void shouldFail() throws Throwable {
-        new Thread(new Runnable() {
-            public void run() {
-                threadAssertTrue(false);
-            }
-        }).start();
-        threadWait();
-    }
-
-TimeoutException occurs if resume is not called before the wait duration is exceeded:
-
-    @Test(expected = TimeoutException.class)
-    public void sleepShouldSupportTimeouts() throws Throwable {
-        new Thread(new Runnable() {
-            public void run() {
-            }
-        }).start();
-        threadWait(1);
-    }
-
-Block the main thread while waiting for n number of expected resume calls:
-
-    @Test
-    public void shouldSupportMultipleResumes() throws Throwable {
-        final int resumeThreshold = 5;
-        new Thread(new Runnable() {
-            public void run() {
-                for (int i = 0; i < resumeThreshold; i++)
-                    resume();
-            }
-        }).start();
-        threadWait(500, resumeThreshold);
-    }
-
-## License
-
-ConcurrentUnit is Copyright 2010 Jonathan Halterman and is released under the [EPL license](http://www.eclipse.org/legal/epl-v10.html).
->>>>>>> 21cab232
+# ConcurrentUnit 0.1.0
+
+Copyright 2010-2011 Jonathan Halterman - Released under the [Apache 2.0 license](http://www.apache.org/licenses/LICENSE-2.0.html).
+
+A simple concurrent JUnit test case extension.
+
+## Introduction
+
+ConcurrentUnit allows you to write test cases capable of performing concurrent assertions or waiting for expected operations across multiple threads, with failures being properly reported back to the main test thread.
+
+## Usage
+
+* Use `threadWait` or `sleep` calls to block the main test thread while waiting for worker threads to perform assertions. 
+* Use `threadAssert` calls from any thread to perform concurrent assertions. Assertion failures will result in the main thread being interrupted and the failure thrown.
+* Once expected assertions are completed, use a `resume` call to unblock the main thread.
+
+If a blocking operation times out before all expected `resume` calls occur, the test is failed with a TimeoutException.
+
+## Examples
+
+Block the main thread while waiting for an assertion in a worker thread and resume after completion:
+
+    @Test
+    public void shouldSucceed() throws Throwable {
+        new Thread(new Runnable() {
+            public void run() {
+                threadAssertTrue(true);
+                resume();
+            }
+        }).start();
+        threadWait(100);
+    }
+
+Handle a failed assertion:
+
+    @Test(expected = AssertionError.class)
+    public void shouldFail() throws Throwable {
+        new Thread(new Runnable() {
+            public void run() {
+                threadAssertTrue(false);
+            }
+        }).start();
+        threadWait(0);
+    }
+
+TimeoutException occurs if resume is not called before the wait duration is exceeded:
+
+    @Test(expected = TimeoutException.class)
+    public void sleepShouldSupportTimeouts() throws Throwable {
+        new Thread(new Runnable() {
+            public void run() {
+            }
+        }).start();
+        threadWait(1);
+    }
+
+Block the main thread while waiting for n number of resume calls:
+
+    @Test
+    public void shouldSupportMultipleResumes() throws Throwable {
+        final int resumeThreshold = 5;
+        new Thread(new Runnable() {
+            public void run() {
+                for (int i = 0; i < resumeThreshold; i++)
+                    resume();
+            }
+        }).start();
+        threadWait(500, resumeThreshold);
+    }
+
+## References
+
+Thanks to the JSR-166 TCK authors for the initial inspiration.
+
+## License
+
+ConcurrentUnit is released under the [Apache 2 license](http://www.apache.org/licenses/LICENSE-2.0.html).